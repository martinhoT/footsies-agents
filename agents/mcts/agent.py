--- conflicted
+++ resolved
@@ -20,14 +20,11 @@
     def update(self, obs, reward: float):
         pass
 
-<<<<<<< HEAD
     def rollout(self, obs) -> float:
         """Perform the simulation step of MCTS"""
         
-=======
     def load(self, folder_path: str):
         ...
         
     def save(self, folder_path: str):
-        ...
->>>>>>> 09bcd2d5
+        ...