from agents.base import FootsiesAgentBase
from typing import Any, Iterable
from collections import defaultdict


class FootsiesAgent(FootsiesAgentBase):
    def __init__(self):
        self.current_observation = None
        
        # Environment model
        self.transition_model = {}
        self.reward_model = {}
        self.n_transitions = defaultdict(lambda: 0)
        self.n_action_pairs = defaultdict(lambda: 0)
        self.reward_action_pairs = defaultdict(lambda: 0)

    def act(self, obs) -> Any:
        self.current_observation = obs
        ...


    def update(self, obs, reward: float):
        next_observation = obs
        ...

    def learn_model(self, play_data: "Iterable[tuple[Any, Any, Any, float]]"):
        """Learn the environment model by observing human play data (sequence of state, action, next state and reward tuples)"""
        for obs, action, next_obs, reward in play_data:
            if self.is_primitive(action):
                self.update_model(obs, action, next_obs, reward)

    def is_primitive(self, action) -> bool:
        raise NotImplementedError

<<<<<<< HEAD
    def update_model(self, obs, action, next_obs, reward):
        """Update the environment model *in-place* (deviation from article)"""
        self.n_transitions[obs, action, next_obs] += 1
        self.n_action_pairs[obs, action] += 1
        self.reward_action_pairs[obs, action] += reward

        if self.is_primitive(action):
            self.transition_model[obs, action, next_obs] = self.n_transitions[obs, action, next_obs] / self.n_action_pairs[obs, action]
            self.reward_model[obs, action] = self.reward_action_pairs[obs, action] / self.n_action_pairs[obs, action]
        
        else:
            # same as above???
            self.transition_model[obs, action, next_obs] = self.n_transitions[obs, action, next_obs] / self.n_action_pairs[obs, action]
            subtask = ...
            next_observations = ...
            optimal_subtask_action = self.act_subtask(obs, subtask)
            self.reward_model[obs, action] = self.reward[subtask, optimal_subtask_action] + sum(self.transition_model[obs, optimal_subtask_action, (subtask, _next_obs)] * self.reward_model[subtask, self.act_subtask(_next_obs, subtask)] for _next_obs in next_observations)

    def act_on_subtask(self, obs, subtask: int):
        raise NotImplementedError
=======
    def load(self, folder_path: str):
        ...

    def save(self, folder_path: str):
        ...
>>>>>>> 09bcd2d5
<|MERGE_RESOLUTION|>--- conflicted
+++ resolved
@@ -32,7 +32,6 @@
     def is_primitive(self, action) -> bool:
         raise NotImplementedError
 
-<<<<<<< HEAD
     def update_model(self, obs, action, next_obs, reward):
         """Update the environment model *in-place* (deviation from article)"""
         self.n_transitions[obs, action, next_obs] += 1
@@ -53,10 +52,9 @@
 
     def act_on_subtask(self, obs, subtask: int):
         raise NotImplementedError
-=======
+    
     def load(self, folder_path: str):
         ...
 
     def save(self, folder_path: str):
-        ...
->>>>>>> 09bcd2d5
+        ...